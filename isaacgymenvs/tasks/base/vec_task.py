# Copyright (c) 2018-2023, NVIDIA Corporation
# All rights reserved.
#
# Redistribution and use in source and binary forms, with or without
# modification, are permitted provided that the following conditions are met:
#
# 1. Redistributions of source code must retain the above copyright notice, this
#    list of conditions and the following disclaimer.
#
# 2. Redistributions in binary form must reproduce the above copyright notice,
#    this list of conditions and the following disclaimer in the documentation
#    and/or other materials provided with the distribution.
#
# 3. Neither the name of the copyright holder nor the names of its
#    contributors may be used to endorse or promote products derived from
#    this software without specific prior written permission.
#
# THIS SOFTWARE IS PROVIDED BY THE COPYRIGHT HOLDERS AND CONTRIBUTORS "AS IS"
# AND ANY EXPRESS OR IMPLIED WARRANTIES, INCLUDING, BUT NOT LIMITED TO, THE
# IMPLIED WARRANTIES OF MERCHANTABILITY AND FITNESS FOR A PARTICULAR PURPOSE ARE
# DISCLAIMED. IN NO EVENT SHALL THE COPYRIGHT HOLDER OR CONTRIBUTORS BE LIABLE
# FOR ANY DIRECT, INDIRECT, INCIDENTAL, SPECIAL, EXEMPLARY, OR CONSEQUENTIAL
# DAMAGES (INCLUDING, BUT NOT LIMITED TO, PROCUREMENT OF SUBSTITUTE GOODS OR
# SERVICES; LOSS OF USE, DATA, OR PROFITS; OR BUSINESS INTERRUPTION) HOWEVER
# CAUSED AND ON ANY THEORY OF LIABILITY, WHETHER IN CONTRACT, STRICT LIABILITY,
# OR TORT (INCLUDING NEGLIGENCE OR OTHERWISE) ARISING IN ANY WAY OUT OF THE USE
# OF THIS SOFTWARE, EVEN IF ADVISED OF THE POSSIBILITY OF SUCH DAMAGE.
import os
import time
from datetime import datetime
from os.path import join
from typing import Dict, Any, Tuple, List, Set

import gym
from gym import spaces

from isaacgym import gymtorch, gymapi
from isaacgymenvs.utils.torch_jit_utils import to_torch
from isaacgymenvs.utils.dr_utils import get_property_setter_map, get_property_getter_map, \
    get_default_setter_args, apply_random_samples, check_buckets, generate_random_samples

import torch
import numpy as np
import operator, random
from copy import deepcopy
from isaacgymenvs.utils.utils import nested_dict_get_attr, nested_dict_set_attr

from collections import deque

import sys

import abc
from abc import ABC

EXISTING_SIM = None
SCREEN_CAPTURE_RESOLUTION = (1027, 768)

def _create_sim_once(gym, *args, **kwargs):
    global EXISTING_SIM
    if EXISTING_SIM is not None:
        return EXISTING_SIM
    else:
        EXISTING_SIM = gym.create_sim(*args, **kwargs)
        return EXISTING_SIM


class Env(ABC):
    def __init__(self, config: Dict[str, Any], rl_device: str, sim_device: str, graphics_device_id: int, headless: bool): 
        """Initialise the env.

        Args:
            config: the configuration dictionary.
            sim_device: the device to simulate physics on. eg. 'cuda:0' or 'cpu'
            graphics_device_id: the device ID to render with.
            headless: Set to False to disable viewer rendering.
        """

        split_device = sim_device.split(":")
        self.device_type = split_device[0]
        self.device_id = int(split_device[1]) if len(split_device) > 1 else 0

        self.device = "cpu"
        if config["sim"]["use_gpu_pipeline"]:
            if self.device_type.lower() == "cuda" or self.device_type.lower() == "gpu":
                self.device = "cuda" + ":" + str(self.device_id)
            else:
                print("GPU Pipeline can only be used with GPU simulation. Forcing CPU Pipeline.")
                config["sim"]["use_gpu_pipeline"] = False

        self.rl_device = rl_device

        # Rendering
        # if training in a headless mode
        self.headless = headless

        enable_camera_sensors = config["env"].get("enableCameraSensors", False)
        self.graphics_device_id = graphics_device_id
        if enable_camera_sensors == False and self.headless == True:
            self.graphics_device_id = -1

        self.num_environments = config["env"]["numEnvs"]
        self.num_agents = config["env"].get("numAgents", 1)  # used for multi-agent environments

        self.num_observations = config["env"].get("numObservations", 0)
        self.num_states = config["env"].get("numStates", 0)

        self.obs_space = spaces.Box(np.ones(self.num_obs) * -np.Inf, np.ones(self.num_obs) * np.Inf)
        self.state_space = spaces.Box(np.ones(self.num_states) * -np.Inf, np.ones(self.num_states) * np.Inf)

        self.num_actions = config["env"]["numActions"]
        self.control_freq_inv = config["env"].get("controlFrequencyInv", 1)

        self.act_space = spaces.Box(np.ones(self.num_actions) * -1., np.ones(self.num_actions) * 1.)

        self.clip_obs = config["env"].get("clipObservations", np.Inf)
        self.clip_actions = config["env"].get("clipActions", np.Inf)

        # Total number of training frames since the beginning of the experiment.
        # We get this information from the learning algorithm rather than tracking ourselves.
        # The learning algorithm tracks the total number of frames since the beginning of training and accounts for
        # experiments restart/resumes. This means this number can be > 0 right after initialization if we resume the
        # experiment.
        self.total_train_env_frames: int = 0

        # number of control steps
        self.control_steps: int = 0

        self.render_fps: int = config["env"].get("renderFPS", -1)
        self.last_frame_time: float = 0.0

        self.record_frames: bool = False
        self.record_frames_dir = join("recorded_frames", datetime.now().strftime("%Y-%m-%d_%H-%M-%S"))

    @abc.abstractmethod 
    def allocate_buffers(self):
        """Create torch buffers for observations, rewards, actions dones and any additional data."""

    @abc.abstractmethod
    def step(self, actions: torch.Tensor) -> Tuple[Dict[str, torch.Tensor], torch.Tensor, torch.Tensor, Dict[str, Any]]:
        """Step the physics of the environment.
        Args:
            actions: actions to apply
        Returns:
            Observations, rewards, resets, info
            Observations are dict of observations (currently only one member called 'obs')
        """

    @abc.abstractmethod
    def reset(self)-> Dict[str, torch.Tensor]:
        """Reset the environment.
        Returns:
            Observation dictionary
        """

    @abc.abstractmethod
    def reset_idx(self, env_ids: torch.Tensor):
        """Reset environments having the provided indices.
        Args:
            env_ids: environments to reset
        """

    @property
    def observation_space(self) -> gym.Space:
        """Get the environment's observation space."""
        return self.obs_space

    @property
    def action_space(self) -> gym.Space:
        """Get the environment's action space."""
        return self.act_space

    @property
    def num_envs(self) -> int:
        """Get the number of environments."""
        return self.num_environments

    @property
    def num_acts(self) -> int:
        """Get the number of actions in the environment."""
        return self.num_actions

    @property
    def num_obs(self) -> int:
        """Get the number of observations in the environment."""
        return self.num_observations

    def set_train_info(self, env_frames, *args, **kwargs):
        """
        Send the information in the direction algo->environment.
        Most common use case: tell the environment how far along we are in the training process. This is useful
        for implementing curriculums and things such as that.
        """
        self.total_train_env_frames = env_frames
        # print(f'env_frames updated to {self.total_train_env_frames}')

    def get_env_state(self):
        """
        Return serializable environment state to be saved to checkpoint.
        Can be used for stateful training sessions, i.e. with adaptive curriculums.
        """
        return None

    def set_env_state(self, env_state):
        pass


class VecTask(Env):

    metadata = {"render.modes": ["human", "rgb_array"], "video.frames_per_second": 24}

    def __init__(self, config, rl_device, sim_device, graphics_device_id, headless, virtual_screen_capture: bool = False, force_render: bool = False): 
        """Initialise the `VecTask`.

        Args:
            config: config dictionary for the environment.
            sim_device: the device to simulate physics on. eg. 'cuda:0' or 'cpu'
            graphics_device_id: the device ID to render with.
            headless: Set to False to disable viewer rendering.
            virtual_screen_capture: Set to True to allow the users get captured screen in RGB array via `env.render(mode='rgb_array')`. 
            force_render: Set to True to always force rendering in the steps (if the `control_freq_inv` is greater than 1 we suggest stting this arg to True)
        """
        # super().__init__(config, rl_device, sim_device, graphics_device_id, headless, use_dict_obs)
        super().__init__(config, rl_device, sim_device, graphics_device_id, headless)
        self.virtual_screen_capture = virtual_screen_capture
        self.virtual_display = None
        if self.virtual_screen_capture:
            from pyvirtualdisplay.smartdisplay import SmartDisplay
            self.virtual_display = SmartDisplay(size=SCREEN_CAPTURE_RESOLUTION)
            self.virtual_display.start()
        self.force_render = force_render

        self.sim_params = self.__parse_sim_params(self.cfg["physics_engine"], self.cfg["sim"])
        if self.cfg["physics_engine"] == "physx":
            self.physics_engine = gymapi.SIM_PHYSX
        elif self.cfg["physics_engine"] == "flex":
            self.physics_engine = gymapi.SIM_FLEX
        else:
            msg = f"Invalid physics engine backend: {self.cfg['physics_engine']}"
            raise ValueError(msg)

        self.dt: float = self.sim_params.dt

        # optimization flags for pytorch JIT
        torch._C._jit_set_profiling_mode(False)
        torch._C._jit_set_profiling_executor(False)

        self.gym = gymapi.acquire_gym()

        self.first_randomization = True
        self.original_props = {}
        self.dr_randomizations = {}
        self.actor_params_generator = None
        self.extern_actor_params = {}
        self.last_step = -1
        self.last_rand_step = -1
        for env_id in range(self.num_envs):
            self.extern_actor_params[env_id] = None

        # create envs, sim and viewer
        self.sim_initialized = False
        self.create_sim()
        self.gym.prepare_sim(self.sim)
        self.sim_initialized = True

        self.set_viewer()
        self.allocate_buffers()

        self.obs_dict = {}

    def set_viewer(self):
        """Create the viewer."""

        # todo: read from config
        self.enable_viewer_sync = True
        self.viewer = None

        # if running with a viewer, set up keyboard shortcuts and camera
        if self.headless == False:
            # subscribe to keyboard shortcuts
            self.viewer = self.gym.create_viewer(
                self.sim, gymapi.CameraProperties())
            self.gym.subscribe_viewer_keyboard_event(
                self.viewer, gymapi.KEY_ESCAPE, "QUIT")
            self.gym.subscribe_viewer_keyboard_event(
                self.viewer, gymapi.KEY_V, "toggle_viewer_sync")
            self.gym.subscribe_viewer_keyboard_event(
                self.viewer, gymapi.KEY_R, "record_frames")

            # set the camera position based on up axis
            sim_params = self.gym.get_sim_params(self.sim)
            if sim_params.up_axis == gymapi.UP_AXIS_Z:
                cam_pos = gymapi.Vec3(20.0, 25.0, 3.0)
                cam_target = gymapi.Vec3(10.0, 15.0, 0.0)
            else:
                cam_pos = gymapi.Vec3(20.0, 3.0, 25.0)
                cam_target = gymapi.Vec3(10.0, 0.0, 15.0)

            # self.gym.viewer_camera_look_at(
            #     self.viewer, None, cam_pos, cam_target)
<<<<<<< HEAD
            self.gym.viewer_camera_look_at(self.viewer, None, gymapi.Vec3(-2, -2, 1), gymapi.Vec3(0, 0, 0))
=======
            
            self.gym.viewer_camera_look_at(self.viewer, None, gymapi.Vec3(2, 2, 2), gymapi.Vec3(0, 0, 0))   # 调整视角
>>>>>>> 20440a82

    def allocate_buffers(self):
        """Allocate the observation, states, etc. buffers.

        These are what is used to set observations and states in the environment classes which
        inherit from this one, and are read in `step` and other related functions.

        """

        # allocate buffers
        self.obs_buf = torch.zeros(
            (self.num_envs, self.num_obs), device=self.device, dtype=torch.float)
        self.states_buf = torch.zeros(
            (self.num_envs, self.num_states), device=self.device, dtype=torch.float)
        self.rew_buf = torch.zeros(
            self.num_envs, device=self.device, dtype=torch.float)
        self.reset_buf = torch.ones(
            self.num_envs, device=self.device, dtype=torch.long)
        self.timeout_buf = torch.zeros(
             self.num_envs, device=self.device, dtype=torch.long)
        self.progress_buf = torch.zeros(
            self.num_envs, device=self.device, dtype=torch.long)
        self.randomize_buf = torch.zeros(
            self.num_envs, device=self.device, dtype=torch.long)
        self.extras = {}

    def create_sim(self, compute_device: int, graphics_device: int, physics_engine, sim_params: gymapi.SimParams):
        """Create an Isaac Gym sim object.

        Args:
            compute_device: ID of compute device to use.
            graphics_device: ID of graphics device to use.
            physics_engine: physics engine to use (`gymapi.SIM_PHYSX` or `gymapi.SIM_FLEX`)
            sim_params: sim params to use.
        Returns:
            the Isaac Gym sim object.
        """
        sim = _create_sim_once(self.gym, compute_device, graphics_device, physics_engine, sim_params)
        if sim is None:
            print("*** Failed to create sim")
            quit()

        return sim

    def get_state(self):
        """Returns the state buffer of the environment (the privileged observations for asymmetric training)."""
        return torch.clamp(self.states_buf, -self.clip_obs, self.clip_obs).to(self.rl_device)

    @abc.abstractmethod
    def pre_physics_step(self, actions: torch.Tensor):
        """Apply the actions to the environment (eg by setting torques, position targets).

        Args:
            actions: the actions to apply
        """

    @abc.abstractmethod
    def post_physics_step(self):
        """Compute reward and observations, reset any environments that require it."""

    def step(self, actions: torch.Tensor) -> Tuple[Dict[str, torch.Tensor], torch.Tensor, torch.Tensor, Dict[str, Any]]:
        """Step the physics of the environment.

        Args:
            actions: actions to apply
        Returns:
            Observations, rewards, resets, info
            Observations are dict of observations (currently only one member called 'obs')
        """

        # randomize actions
        if self.dr_randomizations.get('actions', None):
            actions = self.dr_randomizations['actions']['noise_lambda'](actions)

        action_tensor = torch.clamp(actions, -self.clip_actions, self.clip_actions)
        # apply actions
        self.pre_physics_step(action_tensor)

        # step physics and render each frame
        for i in range(self.control_freq_inv):
            if self.force_render:
                self.render()
            self.gym.simulate(self.sim)

        # to fix!
        if self.device == 'cpu':
            self.gym.fetch_results(self.sim, True)

        # compute observations, rewards, resets, ...
        self.post_physics_step()

        self.control_steps += 1

        # fill time out buffer: set to 1 if we reached the max episode length AND the reset buffer is 1. Timeout == 1 makes sense only if the reset buffer is 1.
        self.timeout_buf = (self.progress_buf >= self.max_episode_length - 1) & (self.reset_buf != 0)

        # randomize observations
        if self.dr_randomizations.get('observations', None):
            self.obs_buf = self.dr_randomizations['observations']['noise_lambda'](self.obs_buf)

        self.extras["time_outs"] = self.timeout_buf.to(self.rl_device)

        self.obs_dict["obs"] = torch.clamp(self.obs_buf, -self.clip_obs, self.clip_obs).to(self.rl_device)

        # asymmetric actor-critic
        if self.num_states > 0:
            self.obs_dict["states"] = self.get_state()

        return self.obs_dict, self.rew_buf.to(self.rl_device), self.reset_buf.to(self.rl_device), self.extras

    def zero_actions(self) -> torch.Tensor:
        """Returns a buffer with zero actions.

        Returns:
            A buffer of zero torch actions
        """
        actions = torch.zeros([self.num_envs, self.num_actions], dtype=torch.float32, device=self.rl_device)

        return actions

    def reset_idx(self, env_idx):
        """Reset environment with indces in env_idx. 
        Should be implemented in an environment class inherited from VecTask.
        """  
        pass

    def reset(self):
        """Is called only once when environment starts to provide the first observations.
        Doesn't calculate observations. Actual reset and observation calculation need to be implemented by user.
        Returns:
            Observation dictionary
        """
        self.obs_dict["obs"] = torch.clamp(self.obs_buf, -self.clip_obs, self.clip_obs).to(self.rl_device)

        # asymmetric actor-critic
        if self.num_states > 0:
            self.obs_dict["states"] = self.get_state()

        return self.obs_dict

    def reset_done(self):
        """Reset the environment.
        Returns:
            Observation dictionary, indices of environments being reset
        """
        done_env_ids = self.reset_buf.nonzero(as_tuple=False).flatten()
        if len(done_env_ids) > 0:
            self.reset_idx(done_env_ids)

        self.obs_dict["obs"] = torch.clamp(self.obs_buf, -self.clip_obs, self.clip_obs).to(self.rl_device)

        # asymmetric actor-critic
        if self.num_states > 0:
            self.obs_dict["states"] = self.get_state()

        return self.obs_dict, done_env_ids

    def render(self, mode="rgb_array"):
        """Draw the frame to the viewer, and check for keyboard events."""
        if self.viewer:
            # check for window closed
            if self.gym.query_viewer_has_closed(self.viewer):
                sys.exit()

            # check for keyboard events
            for evt in self.gym.query_viewer_action_events(self.viewer):
                if evt.action == "QUIT" and evt.value > 0:
                    sys.exit()
                elif evt.action == "toggle_viewer_sync" and evt.value > 0:
                    self.enable_viewer_sync = not self.enable_viewer_sync
                elif evt.action == "record_frames" and evt.value > 0:
                    self.record_frames = not self.record_frames

            # fetch results
            if self.device != 'cpu':
                self.gym.fetch_results(self.sim, True)

            # step graphics
            if self.enable_viewer_sync:
                self.gym.step_graphics(self.sim)
                self.gym.draw_viewer(self.viewer, self.sim, True)

                # Wait for dt to elapse in real time.
                # This synchronizes the physics simulation with the rendering rate.
                self.gym.sync_frame_time(self.sim)

                # it seems like in some cases sync_frame_time still results in higher-than-realtime framerate
                # this code will slow down the rendering to real time
                now = time.time()
                delta = now - self.last_frame_time
                if self.render_fps < 0:
                    # render at control frequency
                    render_dt = self.dt * self.control_freq_inv  # render every control step
                else:
                    render_dt = 1.0 / self.render_fps

                if delta < render_dt:
                    time.sleep(render_dt - delta)

                self.last_frame_time = time.time()

            else:
                self.gym.poll_viewer_events(self.viewer)

            if self.record_frames:
                if not os.path.isdir(self.record_frames_dir):
                    os.makedirs(self.record_frames_dir, exist_ok=True)

                self.gym.write_viewer_image_to_file(self.viewer, join(self.record_frames_dir, f"frame_{self.control_steps}.png"))

            if self.virtual_display and mode == "rgb_array":
                img = self.virtual_display.grab()
                return np.array(img)

    def __parse_sim_params(self, physics_engine: str, config_sim: Dict[str, Any]) -> gymapi.SimParams:
        """Parse the config dictionary for physics stepping settings.

        Args:
            physics_engine: which physics engine to use. "physx" or "flex"
            config_sim: dict of sim configuration parameters
        Returns
            IsaacGym SimParams object with updated settings.
        """
        sim_params = gymapi.SimParams()

        # check correct up-axis
        if config_sim["up_axis"] not in ["z", "y"]:
            msg = f"Invalid physics up-axis: {config_sim['up_axis']}"
            print(msg)
            raise ValueError(msg)

        # assign general sim parameters
        sim_params.dt = config_sim["dt"]
        sim_params.num_client_threads = config_sim.get("num_client_threads", 0)
        sim_params.use_gpu_pipeline = config_sim["use_gpu_pipeline"]
        sim_params.substeps = config_sim.get("substeps", 2)

        # assign up-axis
        if config_sim["up_axis"] == "z":
            sim_params.up_axis = gymapi.UP_AXIS_Z
        else:
            sim_params.up_axis = gymapi.UP_AXIS_Y

        # assign gravity
        sim_params.gravity = gymapi.Vec3(*config_sim["gravity"])

        # configure physics parameters
        if physics_engine == "physx":
            # set the parameters
            if "physx" in config_sim:
                for opt in config_sim["physx"].keys():
                    if opt == "contact_collection":
                        setattr(sim_params.physx, opt, gymapi.ContactCollection(config_sim["physx"][opt]))
                    else:
                        setattr(sim_params.physx, opt, config_sim["physx"][opt])
        else:
            # set the parameters
            if "flex" in config_sim:
                for opt in config_sim["flex"].keys():
                    setattr(sim_params.flex, opt, config_sim["flex"][opt])

        # return the configured params
        return sim_params

    """
    Domain Randomization methods
    """

    def get_actor_params_info(self, dr_params: Dict[str, Any], env):
        """Generate a flat array of actor params, their names and ranges.

        Returns:
            The array
        """

        if "actor_params" not in dr_params:
            return None
        params = []
        names = []
        lows = []
        highs = []
        param_getters_map = get_property_getter_map(self.gym)
        for actor, actor_properties in dr_params["actor_params"].items():
            handle = self.gym.find_actor_handle(env, actor)
            for prop_name, prop_attrs in actor_properties.items():
                if prop_name == 'color':
                    continue  # this is set randomly
                props = param_getters_map[prop_name](env, handle)
                if not isinstance(props, list):
                    props = [props]
                for prop_idx, prop in enumerate(props):
                    for attr, attr_randomization_params in prop_attrs.items():
                        name = prop_name+'_' + str(prop_idx) + '_'+attr
                        lo_hi = attr_randomization_params['range']
                        distr = attr_randomization_params['distribution']
                        if 'uniform' not in distr:
                            lo_hi = (-1.0*float('Inf'), float('Inf'))
                        if isinstance(prop, np.ndarray):
                            for attr_idx in range(prop[attr].shape[0]):
                                params.append(prop[attr][attr_idx])
                                names.append(name+'_'+str(attr_idx))
                                lows.append(lo_hi[0])
                                highs.append(lo_hi[1])
                        else:
                            params.append(getattr(prop, attr))
                            names.append(name)
                            lows.append(lo_hi[0])
                            highs.append(lo_hi[1])
        return params, names, lows, highs

    def apply_randomizations(self, dr_params):
        """Apply domain randomizations to the environment.

        Note that currently we can only apply randomizations only on resets, due to current PhysX limitations

        Args:
            dr_params: parameters for domain randomization to use.
        """

        # If we don't have a randomization frequency, randomize every step
        rand_freq = dr_params.get("frequency", 1)

        # First, determine what to randomize:
        #   - non-environment parameters when > frequency steps have passed since the last non-environment
        #   - physical environments in the reset buffer, which have exceeded the randomization frequency threshold
        #   - on the first call, randomize everything
        self.last_step = self.gym.get_frame_count(self.sim)
        if self.first_randomization:
            do_nonenv_randomize = True
            env_ids = list(range(self.num_envs))
        else:
            do_nonenv_randomize = (self.last_step - self.last_rand_step) >= rand_freq
            rand_envs = torch.where(self.randomize_buf >= rand_freq, torch.ones_like(self.randomize_buf), torch.zeros_like(self.randomize_buf))
            rand_envs = torch.logical_and(rand_envs, self.reset_buf)
            env_ids = torch.nonzero(rand_envs, as_tuple=False).squeeze(-1).tolist()
            self.randomize_buf[rand_envs] = 0

        if do_nonenv_randomize:
            self.last_rand_step = self.last_step

        param_setters_map = get_property_setter_map(self.gym)
        param_setter_defaults_map = get_default_setter_args(self.gym)
        param_getters_map = get_property_getter_map(self.gym)

        # On first iteration, check the number of buckets
        if self.first_randomization:
            check_buckets(self.gym, self.envs, dr_params)

        for nonphysical_param in ["observations", "actions"]:
            if nonphysical_param in dr_params and do_nonenv_randomize:
                dist = dr_params[nonphysical_param]["distribution"]
                op_type = dr_params[nonphysical_param]["operation"]
                sched_type = dr_params[nonphysical_param]["schedule"] if "schedule" in dr_params[nonphysical_param] else None
                sched_step = dr_params[nonphysical_param]["schedule_steps"] if "schedule" in dr_params[nonphysical_param] else None
                op = operator.add if op_type == 'additive' else operator.mul

                if sched_type == 'linear':
                    sched_scaling = 1.0 / sched_step * \
                        min(self.last_step, sched_step)
                elif sched_type == 'constant':
                    sched_scaling = 0 if self.last_step < sched_step else 1
                else:
                    sched_scaling = 1

                if dist == 'gaussian':
                    mu, var = dr_params[nonphysical_param]["range"]
                    mu_corr, var_corr = dr_params[nonphysical_param].get("range_correlated", [0., 0.])

                    if op_type == 'additive':
                        mu *= sched_scaling
                        var *= sched_scaling
                        mu_corr *= sched_scaling
                        var_corr *= sched_scaling
                    elif op_type == 'scaling':
                        var = var * sched_scaling  # scale up var over time
                        mu = mu * sched_scaling + 1.0 * \
                            (1.0 - sched_scaling)  # linearly interpolate

                        var_corr = var_corr * sched_scaling  # scale up var over time
                        mu_corr = mu_corr * sched_scaling + 1.0 * \
                            (1.0 - sched_scaling)  # linearly interpolate

                    def noise_lambda(tensor, param_name=nonphysical_param):
                        params = self.dr_randomizations[param_name]
                        corr = params.get('corr', None)
                        if corr is None:
                            corr = torch.randn_like(tensor)
                            params['corr'] = corr
                        corr = corr * params['var_corr'] + params['mu_corr']
                        return op(
                            tensor, corr + torch.randn_like(tensor) * params['var'] + params['mu'])

                    self.dr_randomizations[nonphysical_param] = {'mu': mu, 'var': var, 'mu_corr': mu_corr, 'var_corr': var_corr, 'noise_lambda': noise_lambda}

                elif dist == 'uniform':
                    lo, hi = dr_params[nonphysical_param]["range"]
                    lo_corr, hi_corr = dr_params[nonphysical_param].get("range_correlated", [0., 0.])

                    if op_type == 'additive':
                        lo *= sched_scaling
                        hi *= sched_scaling
                        lo_corr *= sched_scaling
                        hi_corr *= sched_scaling
                    elif op_type == 'scaling':
                        lo = lo * sched_scaling + 1.0 * (1.0 - sched_scaling)
                        hi = hi * sched_scaling + 1.0 * (1.0 - sched_scaling)
                        lo_corr = lo_corr * sched_scaling + 1.0 * (1.0 - sched_scaling)
                        hi_corr = hi_corr * sched_scaling + 1.0 * (1.0 - sched_scaling)

                    def noise_lambda(tensor, param_name=nonphysical_param):
                        params = self.dr_randomizations[param_name]
                        corr = params.get('corr', None)
                        if corr is None:
                            corr = torch.randn_like(tensor)
                            params['corr'] = corr
                        corr = corr * (params['hi_corr'] - params['lo_corr']) + params['lo_corr']
                        return op(tensor, corr + torch.rand_like(tensor) * (params['hi'] - params['lo']) + params['lo'])

                    self.dr_randomizations[nonphysical_param] = {'lo': lo, 'hi': hi, 'lo_corr': lo_corr, 'hi_corr': hi_corr, 'noise_lambda': noise_lambda}

        if "sim_params" in dr_params and do_nonenv_randomize:
            prop_attrs = dr_params["sim_params"]
            prop = self.gym.get_sim_params(self.sim)

            if self.first_randomization:
                self.original_props["sim_params"] = {
                    attr: getattr(prop, attr) for attr in dir(prop)}

            for attr, attr_randomization_params in prop_attrs.items():
                apply_random_samples(
                    prop, self.original_props["sim_params"], attr, attr_randomization_params, self.last_step)

            self.gym.set_sim_params(self.sim, prop)

        # If self.actor_params_generator is initialized: use it to
        # sample actor simulation params. This gives users the
        # freedom to generate samples from arbitrary distributions,
        # e.g. use full-covariance distributions instead of the DR's
        # default of treating each simulation parameter independently.
        extern_offsets = {}
        if self.actor_params_generator is not None:
            for env_id in env_ids:
                self.extern_actor_params[env_id] = \
                    self.actor_params_generator.sample()
                extern_offsets[env_id] = 0

        # randomise all attributes of each actor (hand, cube etc..)
        # actor_properties are (stiffness, damping etc..)

        # Loop over actors, then loop over envs, then loop over their props 
        # and lastly loop over the ranges of the params 

        for actor, actor_properties in dr_params["actor_params"].items():

            # Loop over all envs as this part is not tensorised yet 
            for env_id in env_ids:
                env = self.envs[env_id]
                handle = self.gym.find_actor_handle(env, actor)
                extern_sample = self.extern_actor_params[env_id]

                # randomise dof_props, rigid_body, rigid_shape properties 
                # all obtained from the YAML file
                # EXAMPLE: prop name: dof_properties, rigid_body_properties, rigid_shape properties  
                #          prop_attrs: 
                #               {'damping': {'range': [0.3, 3.0], 'operation': 'scaling', 'distribution': 'loguniform'}
                #               {'stiffness': {'range': [0.75, 1.5], 'operation': 'scaling', 'distribution': 'loguniform'}
                for prop_name, prop_attrs in actor_properties.items():
                    if prop_name == 'color':
                        num_bodies = self.gym.get_actor_rigid_body_count(
                            env, handle)
                        for n in range(num_bodies):
                            self.gym.set_rigid_body_color(env, handle, n, gymapi.MESH_VISUAL,
                                                          gymapi.Vec3(random.uniform(0, 1), random.uniform(0, 1), random.uniform(0, 1)))
                        continue

                    if prop_name == 'scale':
                        setup_only = prop_attrs.get('setup_only', False)
                        if (setup_only and not self.sim_initialized) or not setup_only:
                            attr_randomization_params = prop_attrs
                            sample = generate_random_samples(attr_randomization_params, 1,
                                                             self.last_step, None)
                            og_scale = 1
                            if attr_randomization_params['operation'] == 'scaling':
                                new_scale = og_scale * sample
                            elif attr_randomization_params['operation'] == 'additive':
                                new_scale = og_scale + sample
                            self.gym.set_actor_scale(env, handle, new_scale)
                        continue

                    prop = param_getters_map[prop_name](env, handle)
                    set_random_properties = True

                    if isinstance(prop, list):
                        if self.first_randomization:
                            self.original_props[prop_name] = [
                                {attr: getattr(p, attr) for attr in dir(p)} for p in prop]
                        for p, og_p in zip(prop, self.original_props[prop_name]):
                            for attr, attr_randomization_params in prop_attrs.items():
                                setup_only = attr_randomization_params.get('setup_only', False)
                                if (setup_only and not self.sim_initialized) or not setup_only:
                                    smpl = None
                                    if self.actor_params_generator is not None:
                                        smpl, extern_offsets[env_id] = get_attr_val_from_sample(
                                            extern_sample, extern_offsets[env_id], p, attr)
                                    apply_random_samples(
                                        p, og_p, attr, attr_randomization_params,
                                        self.last_step, smpl)
                                else:
                                    set_random_properties = False
                    else:
                        if self.first_randomization:
                            self.original_props[prop_name] = deepcopy(prop)
                        for attr, attr_randomization_params in prop_attrs.items():
                            setup_only = attr_randomization_params.get('setup_only', False)
                            if (setup_only and not self.sim_initialized) or not setup_only:
                                smpl = None
                                if self.actor_params_generator is not None:
                                    smpl, extern_offsets[env_id] = get_attr_val_from_sample(
                                        extern_sample, extern_offsets[env_id], prop, attr)
                                apply_random_samples(
                                    prop, self.original_props[prop_name], attr,
                                    attr_randomization_params, self.last_step, smpl)
                            else:
                                set_random_properties = False

                    if set_random_properties:
                        setter = param_setters_map[prop_name]
                        default_args = param_setter_defaults_map[prop_name]
                        setter(env, handle, prop, *default_args)

        if self.actor_params_generator is not None:
            for env_id in env_ids:  # check that we used all dims in sample
                if extern_offsets[env_id] > 0:
                    extern_sample = self.extern_actor_params[env_id]
                    if extern_offsets[env_id] != extern_sample.shape[0]:
                        print('env_id', env_id,
                              'extern_offset', extern_offsets[env_id],
                              'vs extern_sample.shape', extern_sample.shape)
                        raise Exception("Invalid extern_sample size")

        self.first_randomization = False<|MERGE_RESOLUTION|>--- conflicted
+++ resolved
@@ -297,12 +297,9 @@
 
             # self.gym.viewer_camera_look_at(
             #     self.viewer, None, cam_pos, cam_target)
-<<<<<<< HEAD
+
             self.gym.viewer_camera_look_at(self.viewer, None, gymapi.Vec3(-2, -2, 1), gymapi.Vec3(0, 0, 0))
-=======
-            
-            self.gym.viewer_camera_look_at(self.viewer, None, gymapi.Vec3(2, 2, 2), gymapi.Vec3(0, 0, 0))   # 调整视角
->>>>>>> 20440a82
+
 
     def allocate_buffers(self):
         """Allocate the observation, states, etc. buffers.
