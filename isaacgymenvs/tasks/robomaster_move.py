--- conflicted
+++ resolved
@@ -112,14 +112,9 @@
 
         asset_root = os.path.join(os.path.dirname(os.path.abspath(__file__)), "../../assets")
         asset_file = "urdf/robomasterEP_description/robot/robomaster.urdf"
-<<<<<<< HEAD
+
         # asset_file = "urdf/rm_ep/robomaster_ep.urdf"
-=======
-  
-        if "asset" in self.cfg["env"]:
-            asset_root = os.path.join(os.path.dirname(os.path.abspath(__file__)), self.cfg["env"]["asset"].get("assetRoot", asset_root))
-            asset_file = self.cfg["env"]["asset"].get("assetFileName", asset_file)
->>>>>>> 20440a82
+
 
         asset_path = os.path.join(asset_root, asset_file)
         asset_root = os.path.dirname(asset_path)
@@ -128,11 +123,9 @@
         asset_options = gymapi.AssetOptions()
         asset_options.fix_base_link = False
         asset_options.disable_gravity = False
-<<<<<<< HEAD
+
         # asset_options.flip_visual_attachments = True
-=======
-        asset_options.flip_visual_attachments = True
->>>>>>> 20440a82
+
         # asset_options.use_mesh_materials = True
         robomaster_asset = self.gym.load_asset(self.sim, asset_root, asset_file, asset_options)
 
